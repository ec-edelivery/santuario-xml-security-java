--- conflicted
+++ resolved
@@ -18,7 +18,6 @@
  */
 package org.apache.xml.security.utils;
 
-import java.io.IOException;
 import java.io.OutputStream;
 
 /**
@@ -86,22 +85,6 @@
         pos = 0;
     }
     
-<<<<<<< HEAD
-    /**
-     * Takes the contents of this stream and writes it to the output stream
-     * {@code out}.
-     *
-     * @param out
-     *            an OutputStream on which to write the contents of this stream.
-     * @throws IOException
-     *             if an error occurs while writing to {@code out}.
-     */
-    public void writeTo(OutputStream out) throws IOException {
-        out.write(buf, 0, pos);
-    }
-
-=======
->>>>>>> 26f00af8
     private void expandSize(int newPos) {
         int newSize = size;
         while (newPos > newSize) {
